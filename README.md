<div align="center" markdown>

![3xui-shop](https://github.com/user-attachments/assets/282d10db-a355-4c65-a2cf-eb0e8ec8eed1)

**This project is a Telegram bot for selling VPN subscriptions. It works with 3X-UI.**

<p align="center">
    <a href="#Overview">Overview</a> •
    <a href="#️Installation-guide">Installation guide</a> •
    <a href="#Bugs-and-Feature-Requests">Bugs and Feature Requests</a> •
    <a href="#Support-the-Project">Support the Project</a>
</p>

![GitHub License](https://img.shields.io/github/license/snoups/3xui-shop)
![GitHub Downloads (all assets, all releases)](https://img.shields.io/github/downloads/snoups/3xui-shop/total)
![GitHub Release](https://img.shields.io/github/v/release/snoups/3xui-shop)

![Static Badge](https://img.shields.io/badge/public_channel-white?style=social&logo=Telegram&logoColor=blue&logoSize=auto&labelColor=white&link=https%3A%2F%2Ft.me%2Fsn0ups)
![Static Badge](https://img.shields.io/badge/contact_me-white?style=social&logo=Telegram&logoColor=blue&logoSize=auto&labelColor=white&link=https%3A%2F%2Ft.me%2Fsnoups)
![GitHub Repo stars](https://img.shields.io/github/stars/snoups/3xui-shop)
</div>

## 📝 Overview

**3X-UI-SHOP** is a comprehensive solution designed to automate the sale of VPN subscriptions through Telegram.
The bot uses the **3X-UI** panel API for client management and supports multiple payment methods, including
**~~Cryptomus~~**, **YooKassa**, and **Telegram Stars**.

The bot enables efficient subscription sales with advanced features:

- **Server Manager**
    - Add, remove, disable, and check servers in the pool
    - Automatically distribute new clients across servers
    - Manage servers without restarting or reconfiguring the bot
    - ~~Replace a server with another one~~
- **Promocode System**
    - Create, edit, and delete promocodes
    - Promocodes for adding extra subscription time
    - ~~Promocodes with discounts~~
- **Notifications**
    - Send messages to a specific user or all users
    - Edit the last sent notification
    - Format text using HTML
    - Preview notifications before sending
    - System notifications for the developer and administrators
- **~~Referral Program~~**
    - ~~View referral statistics~~
    - ~~Reward users for inviting new members~~
- **~~Trial Period~~**
    - ~~Provide free trial subscriptions~~
    - ~~Configure and disable the trial period~~
- **Flexible Payment System**
    - Change the default currency
    - Easily extendable architecture for adding new payment gateways
    - ~~Add, edit, and delete subscription plans at any time~~
    - ~~Enable or disable payment methods~~
    - ~~Change the display order of payment options~~
- **~~User Editor~~**
    - ~~View user information~~
    - ~~View referral statistics~~
    - ~~View payment history and activated promocodes~~
    - ~~View server information~~
    - ~~Edit user subscriptions~~
    - ~~Block or unblock users~~
    - ~~Quick access to a user via forwarded messages~~
    - ~~Personal discounts for users~~

### ⚙️ Admin Panel
The bot includes a user-friendly admin panel with tools for efficient management.
Administrators do not have access to server management.

- **`Server Manager`**: Add, remove, disable, and check servers in the pool
- **`Bot Statistics`**: View usage analytics and performance data
- **`User Editor`**: Manage user accounts and subscriptions
- **`Promocode Editor`**: Create, edit, and delete promocodes
- **`Notification Sender`**: Send custom notifications to users
- **`Database Backup`**: Create and send database backups
- **`Maintenance Mode`**: Disable user access during updates or fixes


### 🚧 Current Tasks
- [ ] Cryptomus payment
- [ ] Trial period
- [ ] Referral system
<<<<<<< HEAD
- [x] Support page
- [x] Apps page
- [ ] Trial subscription
- [ ] Notification
- [x] Admin panel
- [x] Subscription balancer
- [ ] Statistics
=======
- [ ] Statistics
- [ ] User editor
- [ ] Plans editor

>>>>>>> 669942dc

## 🛠️ Installation guide

### Dependencies

Before starting the installation, make sure you have the installed [**Docker**](https://www.docker.com/)

### Docker Installation

1. **Clone the repository:**
   ```bash
   git clone https://github.com/snoups/3xui-shop.git
   cd 3xui-shop
   ```

2. **Set up environment variables and plans:**
- Copy plans.example.json to plans.json and .env.example to .env:
    ```bash
    cp plans.example.json plans.json
    cp .env.example .env
    ```
    > Update plans.json file with your subscription plans. [(Subscription Plans Configuration)](#subscription-plans-configuration) 

    > Update .env file with your configuration. [(Environment Variables Configuration)](#environment-variables-configuration)

1. **Create acme.json file:**
   ```bash
   touch acme.json
   chmod 600 acme.json
   ```
   > This file is required for Traefik to generate certificates.

2. **Build the Docker image:**
   ```bash
   docker compose build
   ```

3. **Run the Docker container::**
   ```bash
   docker compose up -d
   ```

### Environment Variables Configuration

| Variable | Required | Default | Description |
|-|-|-|-|
| BOT_TOKEN | 🔴 | - | Telegram bot token |
| BOT_ADMINS | ⭕ | - | List of admin IDs (e.g., 123456789,987654321) |
| BOT_DEV_ID | 🔴 | - | ID of the bot developer |
| BOT_SUPPORT_ID | 🔴 | - | ID of the support person |
| BOT_DOMAIN | 🔴 | - | Domain of the bot (e.g., 3xui-shop.com) |
| BOT_PORT | ⭕ | 8080 | Port of the bot |
| | | |
| SHOP_EMAIL | ⭕ | support@3xui-shop.com | Email for receipts |
| SHOP_CURRENCY | ⭕ | RUB | Currency for buttons (e.g., RUB, USD, XTR) |
| ~~SHOP_TRIAL_ENABLED~~ | ⭕ | ~~True~~ | ~~Enable trial subscription~~ |
| ~~SHOP_TRIAL_PERIOD~~ | ⭕ | ~~3~~ | ~~Period of the trial subscription in days~~ |
| SHOP_PAYMENT_STARS_ENABLED | ⭕ | True | Enable Telegram stars payment |
| ~~SHOP_PAYMENT_CRYPTOMUS_ENABLED~~ | ⭕ | ~~False~~ | ~~Enable Cryptomus payment~~ |
| SHOP_PAYMENT_YOOKASSA_ENABLED | ⭕ | False | Enable Yookassa payment |
| | | |
| XUI_USERNAME | 🔴 | - | Username for authentication in the 3X-UI panel |
| XUI_PASSWORD | 🔴 | - | Password for authentication in the 3X-UI panel |
| XUI_TOKEN | ⭕ | - | Token for authentication (if configured in the panel) |
| | | |
| YOOKASSA_TOKEN | ⭕ | - | Token for YooKassa payment |
| YOOKASSA_SHOP_ID | ⭕ | - | Shop ID for YooKassa payment |
| | | |
| REDIS_HOST | ⭕ | 3xui-shop-redis | Host of the Redis server |
| REDIS_PORT | ⭕ | 6379 | Port of the Redis server |
| REDIS_DB_NAME | ⭕ | 0 | Name of the Redis database |
| REDIS_USERNAME | ⭕ | - | Username for authentication in the Redis server |
| REDIS_PASSWORD | ⭕ | - | Password for authentication in the Redis server |
| | | |
| LOG_LEVEL | ⭕ | DEBUG | Log level (e.g., INFO, DEBUG) |
| LOG_FORMAT | ⭕ | %(asctime)s \| %(name)s \| %(levelname)s \| %(message)s | Log format |
| LOG_ARCHIVE_FORMAT | ⭕ | zip | Log archive format (e.g., zip, gz) |
| | | |
| CF_API_KEY | 🔴 | - | Cloudflare API key |
| CF_API_EMAIL | 🔴 | - | Cloudflare API email |

### Subscription Plans Configuration

```json
{
    "durations": [30, 60, 180, 365],  // Available subscription durations in days

    "plans": 
    [
        {
            "devices": 1,  // Number of devices supported by the plan
            "prices": {
                "RUB": {  // Prices for Russian rubles (RUB)
                    "30": 70,   // Price for 30 days
                    "60": 120,  // Price for 60 days
                    "180": 300, // Price for 180 days
                    "365": 600  // Price for 365 days
                },
                "USD": {  // Prices for US dollars (USD)
                    "30": 0.7,  // Price for 30 days
                    "60": 1.2,  // Price for 60 days
                    "180": 3,   // Price for 180 days
                    "365": 6    // Price for 365 days
                },
                "XTR": {  // Prices for Telegram stars (XTR)
                    "30": 60,   // Price for 30 days
                    "60": 100,  // Price for 60 days
                    "180": 250, // Price for 180 days
                    "365": 500  // Price for 365 days
                }
            }
        },
        {
            // Next plan
        }
    ]
}
```

### Cloudflare Configuration

To ensure Cloudflare works correctly:

- Set `CF_API_KEY` and `CF_API_EMAIL` in the environment variables.
- Configure Cloudflare:
    - Add the bot’s domain.
    - Enable **Full (strict)** SSL/TLS mode.
    - Disable Proxy for the domain.
- `CF_API_KEY` can be found in the Cloudflare dashboard under API Tokens → Global API Key.
- Certificates are automatically configured when the container starts with Traefik, which also proxies requests to the bot.

### YooKassa Configuration

For YooKassa to work correctly:

- Specify the bot’s domain in the notification URL with `/yookassa` at the end (e.g., `https://3xui-shop.com/yookassa`).
- Select the following events:
    - `payment.succeeded`
    - `payment.waiting_for_capture`
    - `payment.canceled`


### 3X-UI Configuration

To ensure the bot functions correctly, you must configure the 3X-UI panel:

- Set up an Inbound **(the first one will be used)** for adding clients.
- Enable the subscription service with port `2096` and path `/user/`.
    > **Don’t forget to specify certificates for the subscription.**
- It is recommended to disable configuration encryption.

## 🐛 Bugs and Feature Requests

If you find a bug or have a feature request, please open an issue on the GitHub repository.
You're also welcome to contribute to the project by opening a pull request.

## 💸 Support the Project

A special thanks to the following individuals for their generous support:

<<<<<<< HEAD
- **Boto**, 
=======
- **Boto**
>>>>>>> 669942dc
- [**@olshevskii-sergey**](https://github.com/olshevskii-sergey/)
- **Aleksey**

You can support me via the following methods:

- **Bitcoin:** `bc1ql53lcaukdv3thxcheh3cmgucwlwkr929gar0cy`
- **Ethereum:** `0xe604a10258d26c085ada79cdea9a84a5b0894b91`
- **USDT (TRC20):** `TUqDQ4mdtVJZC76789kPYBMzaLFQBDdKhE`
- **TON:** `UQDogBlLFgrxkVWvDJn6YniCwrJDro7hbk5AqDMoSzmBQ-KQ`

Any support will help me dedicate more time to development and accelerate the project!<|MERGE_RESOLUTION|>--- conflicted
+++ resolved
@@ -82,20 +82,10 @@
 - [ ] Cryptomus payment
 - [ ] Trial period
 - [ ] Referral system
-<<<<<<< HEAD
-- [x] Support page
-- [x] Apps page
-- [ ] Trial subscription
-- [ ] Notification
-- [x] Admin panel
-- [x] Subscription balancer
-- [ ] Statistics
-=======
 - [ ] Statistics
 - [ ] User editor
 - [ ] Plans editor
 
->>>>>>> 669942dc
 
 ## 🛠️ Installation guide
 
@@ -256,11 +246,7 @@
 
 A special thanks to the following individuals for their generous support:
 
-<<<<<<< HEAD
-- **Boto**, 
-=======
 - **Boto**
->>>>>>> 669942dc
 - [**@olshevskii-sergey**](https://github.com/olshevskii-sergey/)
 - **Aleksey**
 
